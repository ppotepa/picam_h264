# picam_h264

Skrypt `picam.sh` udostępnia interaktywne menu (whiptail) oraz argumenty wiersza poleceń do uruchamiania testów wydajności kamery na Raspberry Pi Zero W. Aktualnie dostępna metoda pipeline wykorzystuje `libcamera-vid`, kodowanie H.264 i podgląd w oknie SDL zbudowanym przez `ffmpeg`.

## Wymagania

- Raspberry Pi OS (Bullseye lub nowszy) z aktywnym stosom libcamera.
<<<<<<< HEAD
- Zainstalowane pakiety: `libcamera-apps`, `ffmpeg`, `whiptail`, `coreutils` (dla `stdbuf`), `awk` i `ps` (z pakietu `procps`).
- Podłączona i skonfigurowana kamera CSI.
=======
- Podłączona i skonfigurowana kamera CSI.
- Zainstalowane pakiety: `libcamera-apps`, `ffmpeg`, `coreutils` (dla `stdbuf`), `awk` i `ps` (z pakietu `procps`). Pakiet `libcamera-apps`
  dostarcza polecenie `libcamera-vid` wymagane przez pipeline H.264.
- `whiptail` (wymagany tylko, gdy korzystasz z kreatora).

`picam.sh` automatycznie sprawdza obecność powyższych poleceń i, jeśli to możliwe, doinstaluje brakujące pakiety (`apt-get` z użyciem `sudo`, gdy nie uruchamiasz skryptu jako root). Do ręcznej obsługi zależności możesz wykorzystać pomocniczy skrypt `dep.sh`:

```bash
# samo sprawdzenie
./dep.sh --check

# instalacja braków (wymaga roota lub sudo)
sudo ./dep.sh
```

Aby wykonać weryfikację środowiska bez uruchamiania benchmarku, użyj również `./picam.sh --check-deps`. Dodaj `--menu`, aby w trybie sprawdzania potraktować `whiptail` jako zależność obowiązkową.
>>>>>>> 56d1820e

## Użycie

```bash
./picam.sh
```

Domyślnie skrypt wyświetla kreator z wykorzystaniem whiptail. Po wyborze ustawień rozpocznie się przechwytywanie obrazu, a w wybranym rogu okna pojawi się nakładka ze statystykami: FPS, rozdzielczość, bitrate, użycie CPU oraz pamięci dla procesów `libcamera-vid` i `ffmpeg`.

### Argumenty CLI

Każda opcja dostępna w kreatorze może zostać ustawiona z linii poleceń:

```bash
./picam.sh \
  --method h264_sdl_preview \
  --resolution 1920x1080 \
  --fps 25 \
  --bitrate 6000000 \
  --corner top-right \
  --no-menu
```

Przełącznik `--no-menu` pomija kreator. Aby wymusić jego pokazanie mimo podania argumentów, użyj `--menu`.

<<<<<<< HEAD
=======
Skrypt waliduje wartości FPS, bitrate oraz rozdzielczości i zakończy działanie z komunikatem błędu, jeśli parametry są niepoprawne. Po zatrzymaniu przechwytywania (również sygnałem `Ctrl+C`) tymczasowe pliki FIFO i procesy zostaną uporządkowane automatycznie.

>>>>>>> 56d1820e
### Zakończenie

Aby zatrzymać nagrywanie i podgląd, naciśnij `Ctrl+C` w terminalu z uruchomionym skryptem.

## Rozszerzanie

Struktura skryptu umożliwia dodanie kolejnych metod przechwytywania. Wystarczy zaimplementować nową funkcję uruchamiającą odpowiedni pipeline wideo i dodać wpis w `start_capture()` oraz menu whiptail.<|MERGE_RESOLUTION|>--- conflicted
+++ resolved
@@ -5,10 +5,6 @@
 ## Wymagania
 
 - Raspberry Pi OS (Bullseye lub nowszy) z aktywnym stosom libcamera.
-<<<<<<< HEAD
-- Zainstalowane pakiety: `libcamera-apps`, `ffmpeg`, `whiptail`, `coreutils` (dla `stdbuf`), `awk` i `ps` (z pakietu `procps`).
-- Podłączona i skonfigurowana kamera CSI.
-=======
 - Podłączona i skonfigurowana kamera CSI.
 - Zainstalowane pakiety: `libcamera-apps`, `ffmpeg`, `coreutils` (dla `stdbuf`), `awk` i `ps` (z pakietu `procps`). Pakiet `libcamera-apps`
   dostarcza polecenie `libcamera-vid` wymagane przez pipeline H.264.
@@ -25,7 +21,6 @@
 ```
 
 Aby wykonać weryfikację środowiska bez uruchamiania benchmarku, użyj również `./picam.sh --check-deps`. Dodaj `--menu`, aby w trybie sprawdzania potraktować `whiptail` jako zależność obowiązkową.
->>>>>>> 56d1820e
 
 ## Użycie
 
@@ -51,11 +46,8 @@
 
 Przełącznik `--no-menu` pomija kreator. Aby wymusić jego pokazanie mimo podania argumentów, użyj `--menu`.
 
-<<<<<<< HEAD
-=======
 Skrypt waliduje wartości FPS, bitrate oraz rozdzielczości i zakończy działanie z komunikatem błędu, jeśli parametry są niepoprawne. Po zatrzymaniu przechwytywania (również sygnałem `Ctrl+C`) tymczasowe pliki FIFO i procesy zostaną uporządkowane automatycznie.
 
->>>>>>> 56d1820e
 ### Zakończenie
 
 Aby zatrzymać nagrywanie i podgląd, naciśnij `Ctrl+C` w terminalu z uruchomionym skryptem.
