#!/usr/bin/env bash
set -euo pipefail

# Default configuration values
DEFAULT_METHOD="h264_sdl_preview"
DEFAULT_RESOLUTION="1280x720"
DEFAULT_FPS="30"
DEFAULT_BITRATE="4000000"
DEFAULT_CORNER="top-left"

SCRIPT_NAME=$(basename "$0")
<<<<<<< HEAD

=======
SCRIPT_DIR=$(cd "$(dirname "${BASH_SOURCE[0]}")" && pwd)
>>>>>>> 56d1820e
die() {
  local msg="$1"
  echo "${SCRIPT_NAME}: ${msg}" >&2
  exit 1
}

usage() {
  cat <<USAGE
Usage: ${SCRIPT_NAME} [options]

Options:
  -m, --method <name>         Capture method to use (default: ${DEFAULT_METHOD})
  -r, --resolution WxH        Video resolution, e.g. 1920x1080 (default: ${DEFAULT_RESOLUTION})
  -f, --fps <number>          Frame rate in frames per second (default: ${DEFAULT_FPS})
  -b, --bitrate <bits>        Target bitrate in bits per second (default: ${DEFAULT_BITRATE})
  -c, --corner <position>     Overlay corner: top-left, top-right, bottom-left, bottom-right (default: ${DEFAULT_CORNER})
      --no-menu               Skip the interactive whiptail wizard
      --menu                  Force showing the wizard even if arguments are provided
<<<<<<< HEAD
=======
      --check-deps            Only verify dependencies and exit
>>>>>>> 56d1820e
  -h, --help                  Show this help message and exit

Examples:
  ${SCRIPT_NAME}                             # start the wizard
  ${SCRIPT_NAME} --method h264_sdl_preview \
      --resolution 1920x1080 --fps 25 --bitrate 6000000
USAGE
}

<<<<<<< HEAD
ensure_dependency() {
  local dependency="$1"
  command -v "$dependency" >/dev/null 2>&1 || die "Required dependency '$dependency' was not found."
}

check_dependencies() {
  ensure_dependency libcamera-vid
  ensure_dependency ffmpeg
  ensure_dependency awk
  ensure_dependency ps
  ensure_dependency stdbuf
=======
REQUIRED_COMMANDS=(
  libcamera-vid
  ffmpeg
  awk
  ps
  stdbuf
)

build_dependency_command() {
  local require_whiptail="$1"
  local mode="$2"
  local -n _out="$3"
  local dep_script="${SCRIPT_DIR}/dep.sh"

  if [[ ! -x "$dep_script" ]]; then
    die "Dependency helper not found or not executable at '$dep_script'"
  fi

  _out=("$dep_script")
  if [[ "$mode" == "check" ]]; then
    _out+=(--check)
  fi
  if [[ "$require_whiptail" -eq 1 ]]; then
    _out+=(--require-whiptail)
  fi
}

check_dependencies() {
  local missing=()
  for cmd in "${REQUIRED_COMMANDS[@]}"; do
    if ! command -v "$cmd" >/dev/null 2>&1; then
      missing+=("$cmd")
    fi
  done

  if [[ ${#missing[@]} -gt 0 ]]; then
    die "Required dependency '${missing[0]}' was not found."
  fi
>>>>>>> 56d1820e
}

parse_resolution() {
  local res="$1"
  if [[ ! $res =~ ^([0-9]+)x([0-9]+)$ ]]; then
    die "Invalid resolution '$res'. Use the form WIDTHxHEIGHT (e.g. 1920x1080)."
  fi
  WIDTH="${BASH_REMATCH[1]}"
  HEIGHT="${BASH_REMATCH[2]}"
}

parse_arguments() {
  local parsed
<<<<<<< HEAD
  parsed=$(getopt -o m:r:f:b:c:h --long method:,resolution:,fps:,bitrate:,corner:,help,menu,no-menu -- "$@") || {
=======
  parsed=$(getopt -o m:r:f:b:c:h --long method:,resolution:,fps:,bitrate:,corner:,help,menu,no-menu,check-deps -- "$@") || {
>>>>>>> 56d1820e
    usage
    exit 1
  }
  eval set -- "$parsed"

  while true; do
    case "$1" in
      -m|--method)
        METHOD="$2"
        shift 2
        ;;
      -r|--resolution)
        RESOLUTION="$2"
        shift 2
        ;;
      -f|--fps)
        FPS="$2"
        shift 2
        ;;
      -b|--bitrate)
        BITRATE="$2"
        shift 2
        ;;
      -c|--corner)
        OVERLAY_CORNER="$2"
        shift 2
        ;;
      --menu)
        FORCE_MENU=1
        shift
        ;;
      --no-menu)
        SKIP_MENU=1
        shift
        ;;
<<<<<<< HEAD
=======
      --check-deps)
        CHECK_DEPS_ONLY=1
        shift
        ;;
>>>>>>> 56d1820e
      -h|--help)
        usage
        exit 0
        ;;
      --)
        shift
        break
        ;;
      *)
        die "Unexpected argument: $1"
        ;;
    esac
  done
}

<<<<<<< HEAD
show_whiptail_wizard() {
  command -v whiptail >/dev/null 2>&1 || die "whiptail is required for the interactive wizard. Install the 'whiptail' package."

=======
validate_numeric() {
  local value="$1"
  local label="$2"
  if [[ ! "$value" =~ ^[0-9]+$ ]]; then
    die "Invalid ${label}: '${value}'. Provide a positive integer."
  fi
}

validate_corner() {
  case "$1" in
    top-left|top-right|bottom-left|bottom-right)
      ;;
    *)
      die "Invalid overlay corner '${1}'. Use one of: top-left, top-right, bottom-left, bottom-right."
      ;;
  esac
}

validate_configuration() {
  parse_resolution "$RESOLUTION"
  validate_numeric "$FPS" "FPS"
  validate_numeric "$BITRATE" "bitrate"
  validate_corner "$OVERLAY_CORNER"
}

show_whiptail_wizard() {
>>>>>>> 56d1820e
  local menu_choice
  menu_choice=$(whiptail --title "PiCam Benchmark" --menu "Select capture method" 20 78 10 \
    "h264_sdl_preview" "libcamera-vid -> H264 -> ffmpeg SDL preview" \
    3>&1 1>&2 2>&3) || exit 1
  METHOD="$menu_choice"

  local res_choice
  res_choice=$(whiptail --title "Resolution" --inputbox "Enter resolution (WIDTHxHEIGHT)" 8 60 "$RESOLUTION" \
    3>&1 1>&2 2>&3) || exit 1
  RESOLUTION="$res_choice"

  local fps_choice
  fps_choice=$(whiptail --title "Frame rate" --inputbox "Enter FPS" 8 60 "$FPS" \
    3>&1 1>&2 2>&3) || exit 1
  FPS="$fps_choice"

  local bitrate_choice
  bitrate_choice=$(whiptail --title "Bitrate" --inputbox "Enter bitrate (bits per second)" 8 60 "$BITRATE" \
    3>&1 1>&2 2>&3) || exit 1
  BITRATE="$bitrate_choice"

  local corner_choice
  corner_choice=$(whiptail --title "Overlay position" --menu "Select overlay corner" 15 60 4 \
    "top-left" "Top left corner" \
    "top-right" "Top right corner" \
    "bottom-left" "Bottom left corner" \
    "bottom-right" "Bottom right corner" \
    3>&1 1>&2 2>&3) || exit 1
  OVERLAY_CORNER="$corner_choice"
}

overlay_position() {
  local corner="$1"
  case "$corner" in
    top-left)
      OVERLAY_X="10"
      OVERLAY_Y="10"
      ;;
    top-right)
      OVERLAY_X="w-tw-10"
      OVERLAY_Y="10"
      ;;
    bottom-left)
      OVERLAY_X="10"
      OVERLAY_Y="h-th-10"
      ;;
    bottom-right)
      OVERLAY_X="w-tw-10"
      OVERLAY_Y="h-th-10"
      ;;
    *)
      die "Unknown overlay corner '$corner'"
      ;;
  esac
}

escape_path_for_drawtext() {
  local path="$1"
  path=${path//\\/\\\\}
  path=${path//:/\\:}
  echo "$path"
}

any_pid_alive() {
  local pid
  for pid in "$@"; do
    [[ -z "$pid" ]] && continue
    if kill -0 "$pid" >/dev/null 2>&1; then
      return 0
    fi
  done
  return 1
}

format_resource_usage() {
  local pids=()
  local pid
  for pid in "$@"; do
    [[ -n "$pid" ]] && pids+=("$pid")
  done
  if [[ ${#pids[@]} -eq 0 ]]; then
    echo "0.0 0.0"
    return
  fi
  ps -p "${pids[@]}" -o %cpu=,%mem= 2>/dev/null | \
    awk 'BEGIN{cpu=0; mem=0} {cpu+=$1; mem+=$2} END{printf "%.1f %.1f\n", cpu, mem}'
}

monitor_metrics() {
  local stats_file="$1"
  local ffmpeg_log="$2"
  local width="$3"
  local height="$4"
  local bitrate_target="$5"
  local fps_target="$6"
  shift 6
  local pids=("$@")

  local fps_value="$fps_target"
  local bitrate_value
  bitrate_value=$(awk -v b="$bitrate_target" 'BEGIN{printf "%.1f Mbps", b / 1000000}')

  while any_pid_alive "${pids[@]}"; do
<<<<<<< HEAD
    if [[ -s "$ffmpeg_log" ]]; then
      local latest_line
      latest_line=$(tail -n 1 "$ffmpeg_log")
=======
    [[ -f "$stats_file" ]] || break

    if [[ -s "$ffmpeg_log" ]]; then
      local latest_line
      latest_line=$(tail -n 5 "$ffmpeg_log" | tr '\r' '\n' | tail -n 1)
>>>>>>> 56d1820e
      if [[ $latest_line =~ fps=([0-9.]+) ]]; then
        fps_value="${BASH_REMATCH[1]}"
      fi
      if [[ $latest_line =~ bitrate=([^ ]+) ]]; then
        bitrate_value="${BASH_REMATCH[1]}"
      fi
    fi

    local usage
    usage=$(format_resource_usage "${pids[@]}")
    local cpu_usage mem_usage
    cpu_usage=$(awk '{print $1}' <<<"$usage")
    mem_usage=$(awk '{print $2}' <<<"$usage")

    {
      printf "FPS: %s\n" "$fps_value"
      printf "RES: %sx%s\n" "$width" "$height"
      printf "BitRate: %s\n" "$bitrate_value"
      printf "CPU: %s%%%%\n" "$cpu_usage"
      printf "MEM: %s%%%%\n" "$mem_usage"
    } >"$stats_file"

    sleep 1
  done
}

run_h264_sdl_preview() {
  parse_resolution "$RESOLUTION"
  local width="$WIDTH"
  local height="$HEIGHT"
  local fps="$FPS"
  local bitrate="$BITRATE"

  overlay_position "$OVERLAY_CORNER"
  local overlay_x="$OVERLAY_X"
  local overlay_y="$OVERLAY_Y"

  local font_path=""
  if [[ -f /usr/share/fonts/truetype/dejavu/DejaVuSans.ttf ]]; then
    font_path="/usr/share/fonts/truetype/dejavu/DejaVuSans.ttf"
  elif [[ -f /usr/share/fonts/truetype/dejavu/DejaVuSans-Bold.ttf ]]; then
    font_path="/usr/share/fonts/truetype/dejavu/DejaVuSans-Bold.ttf"
  fi

  local video_fifo
  video_fifo=$(mktemp -u /tmp/picam_video.XXXXXX)
  mkfifo "$video_fifo"

  local stats_file
  stats_file=$(mktemp /tmp/picam_stats.XXXXXX)
  local ffmpeg_log
  ffmpeg_log=$(mktemp /tmp/picam_ffmpeg.XXXXXX)

<<<<<<< HEAD
  cleanup_pipeline() {
    rm -f "$video_fifo" "$stats_file" "$ffmpeg_log"
  }
  trap cleanup_pipeline RETURN
=======
  local ffmpeg_pid=""
  local camera_pid=""
  local monitor_pid=""

  stop_process() {
    local pid="$1"
    [[ -n "$pid" ]] || return
    kill "$pid" 2>/dev/null || true
    wait "$pid" 2>/dev/null || true
  }

  cleanup_pipeline() {
    stop_process "$monitor_pid"
    stop_process "$camera_pid"
    stop_process "$ffmpeg_pid"
    rm -f "$video_fifo" "$stats_file" "$ffmpeg_log"
  }

  trap cleanup_pipeline EXIT INT TERM
>>>>>>> 56d1820e

  local drawtext
  if [[ -n "$font_path" ]]; then
    drawtext="drawtext=fontfile=$(escape_path_for_drawtext "$font_path"):textfile=$(escape_path_for_drawtext "$stats_file"):reload=1:x=${overlay_x}:y=${overlay_y}:fontcolor=white:fontsize=28:box=1:boxcolor=0x000000AA:boxborderw=8:line_spacing=6"
  else
    drawtext="drawtext=textfile=$(escape_path_for_drawtext "$stats_file"):reload=1:x=${overlay_x}:y=${overlay_y}:fontcolor=white:fontsize=28:box=1:boxcolor=0x000000AA:boxborderw=8:line_spacing=6"
  fi

  stdbuf -oL -eL ffmpeg -hide_banner -loglevel info -stats \
    -fflags nobuffer -flags low_delay -framedrop \
    -f h264 -i "$video_fifo" \
    -vf "$drawtext" -an -f sdl "PiCam Preview" \
    2> >(stdbuf -oL tee "$ffmpeg_log") &
<<<<<<< HEAD
  local ffmpeg_pid=$!
=======
  ffmpeg_pid=$!
>>>>>>> 56d1820e

  stdbuf -oL libcamera-vid --inline --codec h264 -t 0 \
    --width "$width" --height "$height" --framerate "$fps" \
    --bitrate "$bitrate" -o "$video_fifo" &
<<<<<<< HEAD
  local camera_pid=$!

  monitor_metrics "$stats_file" "$ffmpeg_log" "$width" "$height" "$bitrate" "$fps" "$camera_pid" "$ffmpeg_pid" &
  local monitor_pid=$!

  wait "$camera_pid" || true
  wait "$ffmpeg_pid" || true
  kill "$monitor_pid" >/dev/null 2>&1 || true
=======
  camera_pid=$!

  monitor_metrics "$stats_file" "$ffmpeg_log" "$width" "$height" "$bitrate" "$fps" "$camera_pid" "$ffmpeg_pid" &
  monitor_pid=$!

  wait "$camera_pid" 2>/dev/null || true
  wait "$ffmpeg_pid" 2>/dev/null || true
  wait "$monitor_pid" 2>/dev/null || true

  trap - EXIT INT TERM
  cleanup_pipeline
>>>>>>> 56d1820e
}

start_capture() {
  case "$METHOD" in
    h264_sdl_preview)
      run_h264_sdl_preview
      ;;
    *)
      die "Unsupported method '$METHOD'"
      ;;
  esac
}

main() {
  METHOD="$DEFAULT_METHOD"
  RESOLUTION="$DEFAULT_RESOLUTION"
  FPS="$DEFAULT_FPS"
  BITRATE="$DEFAULT_BITRATE"
  OVERLAY_CORNER="$DEFAULT_CORNER"
  SKIP_MENU=0
  FORCE_MENU=0
<<<<<<< HEAD

  local original_argc=$#
=======
  CHECK_DEPS_ONLY=0

  local original_argc=$#
  local show_menu=0
  local require_whiptail=0
>>>>>>> 56d1820e

  parse_arguments "$@"

  if [[ "$SKIP_MENU" -eq 0 ]]; then
    if [[ "$FORCE_MENU" -eq 1 || ( "$original_argc" -eq 0 && -t 0 && -t 1 ) ]]; then
<<<<<<< HEAD
      show_whiptail_wizard
    fi
  fi

=======
      show_menu=1
      require_whiptail=1
    fi
  fi

  if (( CHECK_DEPS_ONLY )); then
    local dep_check_cmd=()
    build_dependency_command "$require_whiptail" "check" dep_check_cmd
    if "${dep_check_cmd[@]}"; then
      exit 0
    else
      exit 1
    fi
  fi

  local dep_check_cmd=()
  build_dependency_command "$require_whiptail" "check" dep_check_cmd

  if ! "${dep_check_cmd[@]}"; then
    echo "Missing dependencies detected."
    if [[ $EUID -eq 0 ]]; then
      local dep_install_cmd=()
      build_dependency_command "$require_whiptail" "install" dep_install_cmd
      if ! "${dep_install_cmd[@]}"; then
        die "Automatic dependency installation failed."
      fi
    else
      if command -v sudo >/dev/null 2>&1; then
        echo "Requesting sudo privileges to install required packages..."
        local dep_install_cmd=()
        build_dependency_command "$require_whiptail" "install" dep_install_cmd
        if ! sudo "${dep_install_cmd[@]}"; then
          die "Automatic dependency installation via sudo failed."
        fi
      else
        die "Dependency check failed and sudo is unavailable. Run '${SCRIPT_DIR}/dep.sh' as root to install requirements."
      fi
    fi

    hash -r 2>/dev/null || true

    build_dependency_command "$require_whiptail" "check" dep_check_cmd
    if ! "${dep_check_cmd[@]}"; then
      die "Dependencies are still missing after attempting installation."
    fi
  fi

  if [[ "$show_menu" -eq 1 ]]; then
    show_whiptail_wizard
  fi

  validate_configuration
>>>>>>> 56d1820e
  check_dependencies
  start_capture
}

main "$@"<|MERGE_RESOLUTION|>--- conflicted
+++ resolved
@@ -9,11 +9,7 @@
 DEFAULT_CORNER="top-left"
 
 SCRIPT_NAME=$(basename "$0")
-<<<<<<< HEAD
-
-=======
 SCRIPT_DIR=$(cd "$(dirname "${BASH_SOURCE[0]}")" && pwd)
->>>>>>> 56d1820e
 die() {
   local msg="$1"
   echo "${SCRIPT_NAME}: ${msg}" >&2
@@ -32,10 +28,7 @@
   -c, --corner <position>     Overlay corner: top-left, top-right, bottom-left, bottom-right (default: ${DEFAULT_CORNER})
       --no-menu               Skip the interactive whiptail wizard
       --menu                  Force showing the wizard even if arguments are provided
-<<<<<<< HEAD
-=======
       --check-deps            Only verify dependencies and exit
->>>>>>> 56d1820e
   -h, --help                  Show this help message and exit
 
 Examples:
@@ -45,19 +38,6 @@
 USAGE
 }
 
-<<<<<<< HEAD
-ensure_dependency() {
-  local dependency="$1"
-  command -v "$dependency" >/dev/null 2>&1 || die "Required dependency '$dependency' was not found."
-}
-
-check_dependencies() {
-  ensure_dependency libcamera-vid
-  ensure_dependency ffmpeg
-  ensure_dependency awk
-  ensure_dependency ps
-  ensure_dependency stdbuf
-=======
 REQUIRED_COMMANDS=(
   libcamera-vid
   ffmpeg
@@ -96,7 +76,6 @@
   if [[ ${#missing[@]} -gt 0 ]]; then
     die "Required dependency '${missing[0]}' was not found."
   fi
->>>>>>> 56d1820e
 }
 
 parse_resolution() {
@@ -110,11 +89,7 @@
 
 parse_arguments() {
   local parsed
-<<<<<<< HEAD
-  parsed=$(getopt -o m:r:f:b:c:h --long method:,resolution:,fps:,bitrate:,corner:,help,menu,no-menu -- "$@") || {
-=======
   parsed=$(getopt -o m:r:f:b:c:h --long method:,resolution:,fps:,bitrate:,corner:,help,menu,no-menu,check-deps -- "$@") || {
->>>>>>> 56d1820e
     usage
     exit 1
   }
@@ -150,13 +125,10 @@
         SKIP_MENU=1
         shift
         ;;
-<<<<<<< HEAD
-=======
       --check-deps)
         CHECK_DEPS_ONLY=1
         shift
         ;;
->>>>>>> 56d1820e
       -h|--help)
         usage
         exit 0
@@ -172,11 +144,6 @@
   done
 }
 
-<<<<<<< HEAD
-show_whiptail_wizard() {
-  command -v whiptail >/dev/null 2>&1 || die "whiptail is required for the interactive wizard. Install the 'whiptail' package."
-
-=======
 validate_numeric() {
   local value="$1"
   local label="$2"
@@ -203,7 +170,6 @@
 }
 
 show_whiptail_wizard() {
->>>>>>> 56d1820e
   local menu_choice
   menu_choice=$(whiptail --title "PiCam Benchmark" --menu "Select capture method" 20 78 10 \
     "h264_sdl_preview" "libcamera-vid -> H264 -> ffmpeg SDL preview" \
@@ -307,17 +273,11 @@
   bitrate_value=$(awk -v b="$bitrate_target" 'BEGIN{printf "%.1f Mbps", b / 1000000}')
 
   while any_pid_alive "${pids[@]}"; do
-<<<<<<< HEAD
-    if [[ -s "$ffmpeg_log" ]]; then
-      local latest_line
-      latest_line=$(tail -n 1 "$ffmpeg_log")
-=======
     [[ -f "$stats_file" ]] || break
 
     if [[ -s "$ffmpeg_log" ]]; then
       local latest_line
       latest_line=$(tail -n 5 "$ffmpeg_log" | tr '\r' '\n' | tail -n 1)
->>>>>>> 56d1820e
       if [[ $latest_line =~ fps=([0-9.]+) ]]; then
         fps_value="${BASH_REMATCH[1]}"
       fi
@@ -371,12 +331,6 @@
   local ffmpeg_log
   ffmpeg_log=$(mktemp /tmp/picam_ffmpeg.XXXXXX)
 
-<<<<<<< HEAD
-  cleanup_pipeline() {
-    rm -f "$video_fifo" "$stats_file" "$ffmpeg_log"
-  }
-  trap cleanup_pipeline RETURN
-=======
   local ffmpeg_pid=""
   local camera_pid=""
   local monitor_pid=""
@@ -396,7 +350,6 @@
   }
 
   trap cleanup_pipeline EXIT INT TERM
->>>>>>> 56d1820e
 
   local drawtext
   if [[ -n "$font_path" ]]; then
@@ -410,25 +363,11 @@
     -f h264 -i "$video_fifo" \
     -vf "$drawtext" -an -f sdl "PiCam Preview" \
     2> >(stdbuf -oL tee "$ffmpeg_log") &
-<<<<<<< HEAD
-  local ffmpeg_pid=$!
-=======
   ffmpeg_pid=$!
->>>>>>> 56d1820e
 
   stdbuf -oL libcamera-vid --inline --codec h264 -t 0 \
     --width "$width" --height "$height" --framerate "$fps" \
     --bitrate "$bitrate" -o "$video_fifo" &
-<<<<<<< HEAD
-  local camera_pid=$!
-
-  monitor_metrics "$stats_file" "$ffmpeg_log" "$width" "$height" "$bitrate" "$fps" "$camera_pid" "$ffmpeg_pid" &
-  local monitor_pid=$!
-
-  wait "$camera_pid" || true
-  wait "$ffmpeg_pid" || true
-  kill "$monitor_pid" >/dev/null 2>&1 || true
-=======
   camera_pid=$!
 
   monitor_metrics "$stats_file" "$ffmpeg_log" "$width" "$height" "$bitrate" "$fps" "$camera_pid" "$ffmpeg_pid" &
@@ -440,7 +379,6 @@
 
   trap - EXIT INT TERM
   cleanup_pipeline
->>>>>>> 56d1820e
 }
 
 start_capture() {
@@ -462,27 +400,16 @@
   OVERLAY_CORNER="$DEFAULT_CORNER"
   SKIP_MENU=0
   FORCE_MENU=0
-<<<<<<< HEAD
-
-  local original_argc=$#
-=======
   CHECK_DEPS_ONLY=0
 
   local original_argc=$#
   local show_menu=0
   local require_whiptail=0
->>>>>>> 56d1820e
 
   parse_arguments "$@"
 
   if [[ "$SKIP_MENU" -eq 0 ]]; then
     if [[ "$FORCE_MENU" -eq 1 || ( "$original_argc" -eq 0 && -t 0 && -t 1 ) ]]; then
-<<<<<<< HEAD
-      show_whiptail_wizard
-    fi
-  fi
-
-=======
       show_menu=1
       require_whiptail=1
     fi
@@ -535,7 +462,6 @@
   fi
 
   validate_configuration
->>>>>>> 56d1820e
   check_dependencies
   start_capture
 }
